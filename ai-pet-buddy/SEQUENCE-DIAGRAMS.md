--- conflicted
+++ resolved
@@ -350,23 +350,14 @@
 
 ---
 
-<<<<<<< HEAD
 ## 5. シェア機能フロー
 
 ペットのスクリーンショット撮影、統計カード生成、SNSシェア機能の処理フローです。ユーザーがペットの状態や成長を他のユーザーと共有するための包括的なシステムです。
-=======
-## 5. ペットカスタマイズシステムフロー
-
-Phase 4で実装されたペットカスタマイズシステムの処理フローです。名前変更、色変更、アクセサリー管理の各機能を含みます。
-
-### 5.1 カスタマイズパネル開始・初期化フロー
->>>>>>> 0e2734f5
 
 ```mermaid
 sequenceDiagram
     participant U as User
     participant AB as ActionButtons
-<<<<<<< HEAD
     participant SP as SharePanel
     participant US as useShare Hook
     participant IG as imageGenerator
@@ -687,8 +678,16 @@
 
 ---
 
-これらのシーケンス図により、AI Pet Buddyの複雑なシステム間相互作用が明確になり、新規開発者の理解促進やデバッグ・メンテナンス作業の効率化が期待されます。
-=======
+## 7. ペットカスタマイズシステムフロー
+
+Phase 4で実装されたペットカスタマイズシステムの処理フローです。名前変更、色変更、アクセサリー管理の各機能を含みます。
+
+### 7.1 カスタマイズパネル開始・初期化フロー
+
+```mermaid
+sequenceDiagram
+    participant U as User
+    participant AB as ActionButtons
     participant A as App
     participant CP as CustomizationPanel
     participant UC as useCustomization Hook
@@ -735,7 +734,7 @@
     CP->>CP: render preview section
 ```
 
-### 5.2 名前変更フロー
+### 7.2 名前変更フロー
 
 ```mermaid
 sequenceDiagram
@@ -797,7 +796,7 @@
     CP-->>U: パネル閉じる
 ```
 
-### 5.3 色変更・カラーパレットフロー
+### 7.3 色変更・カラーパレットフロー
 
 ```mermaid
 sequenceDiagram
@@ -857,7 +856,7 @@
     CP->>CP: show current color display
 ```
 
-### 5.4 アクセサリー管理フロー
+### 7.4 アクセサリー管理フロー
 
 ```mermaid
 sequenceDiagram
@@ -925,7 +924,7 @@
     CP->>CP: show accessory icons on preview pet
 ```
 
-### 5.5 プレビューシステムフロー
+### 7.5 プレビューシステムフロー
 
 ```mermaid
 sequenceDiagram
@@ -989,7 +988,7 @@
     end
 ```
 
-### 5.6 カスタマイズデータ永続化フロー
+### 7.6 カスタマイズデータ永続化フロー
 
 ```mermaid
 sequenceDiagram
@@ -1056,90 +1055,4 @@
 
 ---
 
-## 6. カスタマイズシステム技術詳細
-
-### 6.1 アーキテクチャ設計原則
-
-**レイヤー構造**:
-```
-UI Layer (CustomizationPanel.tsx)
-    ↓
-Hook Layer (useCustomization.ts)
-    ↓
-Business Logic Layer (customizationUtils.ts)
-    ↓
-Type Safety Layer (Customization.ts)
-    ↓
-Storage Layer (localStorage)
-```
-
-**設計パターン**:
-1. **Custom Hook Pattern**: ロジックとUIの分離
-2. **Preview Pattern**: 変更前の試行機能
-3. **Validation Strategy**: 複数バリデーションの統一管理
-4. **Auto-save Pattern**: 非同期データ永続化
-
-### 6.2 バリデーション仕様
-
-**名前バリデーション**:
-- 長さ: 1-20文字
-- 禁止文字: `<>"/\\|?*`
-- 空文字禁止
-
-**色バリデーション**:
-- フォーマット: `#RGB` または `#RRGGBB`
-- HEX形式: `[A-Fa-f0-9]`のみ許可
-
-**アクセサリーバリデーション**:
-- 存在チェック: available配列内に存在
-- 解除チェック: `unlocked: true`
-- 重複制御: 同タイプは1つまで装着可能
-
-### 6.3 データ構造設計
-
-**PetCustomization Interface**:
-```typescript
-{
-  name: string;           // ペット名
-  color: string;          // HEXカラーコード
-  accessories: Accessory[]; // 装着アクセサリー配列
-  unlocked: boolean;      // カスタマイズ機能解除状態
-  lastModified: Date;     // 最終更新時刻
-}
-```
-
-**Storage Strategy**:
-- 3つの独立したlocalStorageキー
-- JSON直列化でのデータ保存
-- Date型の適切な復元処理
-- バックワードコンパチビリティ確保
-
-### 6.4 パフォーマンス最適化
-
-**レンダリング最適化**:
-- `useCallback`での関数メモ化
-- 必要最小限の状態更新
-- 条件分岐による無駄なレンダリング防止
-
-**データ管理最適化**:
-- 差分更新によるStorage負荷軽減
-- 自動保存間隔の調整可能性
-- エラー時のフォールバック処理
-
-### 6.5 拡張性・保守性
-
-**拡張ポイント**:
-1. **新しいアクセサリータイプ**: type unionへの追加
-2. **追加バリデーション**: 関数型での拡張
-3. **新しいプリセット**: presets配列への追加
-4. **カスタムカラーパレット**: 設定可能なcolor配列
-
-**テスト戦略**:
-- 型定義: 13テスト
-- Utils: 26テスト  
-- Hook: 25テスト
-- UI Component: 28テスト
-- **合計: 92テスト** (カスタマイズ関連)
-
-これらのシーケンス図と技術仕様により、AI Pet Buddyのペットカスタマイズシステムの全体像が明確になり、新規開発者の理解促進やシステム拡張時の設計指針として活用できます。
->>>>>>> 0e2734f5
+これらのシーケンス図により、AI Pet Buddyの複雑なシステム間相互作用が明確になり、新規開発者の理解促進やデバッグ・メンテナンス作業の効率化が期待されます。