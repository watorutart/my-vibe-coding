import React from 'react';
import './ActionButtons.css';

interface ActionButtonsProps {
  onFeed: () => void;
  onPlay: () => void;
  onRest: () => void;
  onGames?: () => void;
<<<<<<< HEAD
  onShare?: () => void;
  disabled?: boolean;
}

const ActionButtons: React.FC<ActionButtonsProps> = ({ onFeed, onPlay, onRest, onGames, onShare, disabled = false }) => {
=======
  onCustomize?: () => void;
  disabled?: boolean;
}

const ActionButtons: React.FC<ActionButtonsProps> = ({ onFeed, onPlay, onRest, onGames, onCustomize, disabled = false }) => {
>>>>>>> 0e2734f5
  const buttons = [
    {
      id: 'feed',
      label: 'Feed',
      icon: '🍖',
      onClick: onFeed,
      color: '#e74c3c',
      description: 'Reduce hunger'
    },
    {
      id: 'play',
      label: 'Play',
      icon: '🎾',
      onClick: onPlay,
      color: '#3498db',
      description: 'Increase happiness'
    },
    {
      id: 'rest',
      label: 'Rest',
      icon: '😴',
      onClick: onRest,
      color: '#9b59b6',
      description: 'Restore energy'
    },
    ...(onGames ? [{
      id: 'games',
      label: 'Games',
      icon: '🎮',
      onClick: onGames,
      color: '#f39c12',
      description: 'Play mini-games'
    }] : []),
<<<<<<< HEAD
    ...(onShare ? [{
      id: 'share',
      label: 'Share',
      icon: '📤',
      onClick: onShare,
      color: '#2ecc71',
      description: 'Share your pet'
=======
    ...(onCustomize ? [{
      id: 'customize',
      label: 'Customize',
      icon: '🎨',
      onClick: onCustomize,
      color: '#e67e22',
      description: 'Customize your pet'
>>>>>>> 0e2734f5
    }] : [])
  ];

  return (
    <div className="action-buttons">
      <h3 className="actions-title">Pet Actions</h3>
      <div className="buttons-container">
        {buttons.map((button) => (
          <button
            key={button.id}
            className={`action-btn ${button.id}-btn`}
            onClick={button.onClick}
            disabled={disabled}
            style={{ '--btn-color': button.color } as React.CSSProperties}
            title={button.description}
          >
            <div className="btn-icon">{button.icon}</div>
            <div className="btn-label">{button.label}</div>
          </button>
        ))}
      </div>
    </div>
  );
};

export default ActionButtons;<|MERGE_RESOLUTION|>--- conflicted
+++ resolved
@@ -6,19 +6,12 @@
   onPlay: () => void;
   onRest: () => void;
   onGames?: () => void;
-<<<<<<< HEAD
   onShare?: () => void;
-  disabled?: boolean;
-}
-
-const ActionButtons: React.FC<ActionButtonsProps> = ({ onFeed, onPlay, onRest, onGames, onShare, disabled = false }) => {
-=======
   onCustomize?: () => void;
   disabled?: boolean;
 }
 
-const ActionButtons: React.FC<ActionButtonsProps> = ({ onFeed, onPlay, onRest, onGames, onCustomize, disabled = false }) => {
->>>>>>> 0e2734f5
+const ActionButtons: React.FC<ActionButtonsProps> = ({ onFeed, onPlay, onRest, onGames, onShare, onCustomize, disabled = false }) => {
   const buttons = [
     {
       id: 'feed',
@@ -52,7 +45,6 @@
       color: '#f39c12',
       description: 'Play mini-games'
     }] : []),
-<<<<<<< HEAD
     ...(onShare ? [{
       id: 'share',
       label: 'Share',
@@ -60,7 +52,7 @@
       onClick: onShare,
       color: '#2ecc71',
       description: 'Share your pet'
-=======
+    }] : []),
     ...(onCustomize ? [{
       id: 'customize',
       label: 'Customize',
@@ -68,7 +60,6 @@
       onClick: onCustomize,
       color: '#e67e22',
       description: 'Customize your pet'
->>>>>>> 0e2734f5
     }] : [])
   ];
 
