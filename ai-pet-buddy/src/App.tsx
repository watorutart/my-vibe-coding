import { useEffect, useState, useRef } from 'react'
import './App.css'
import ActionButtons from './components/ActionButtons'
import ConversationPanel from './components/ConversationPanel'
import CustomizationPanel from './components/CustomizationPanel'
import MiniGamePanel from './components/MiniGamePanel'
import PetDisplay from './components/PetDisplay'
import StatsPanel from './components/StatsPanel'
import { SharePanel } from './components/SharePanel'
import { useDataPersistence } from './hooks/useDataPersistence'
import { usePetProgress } from './hooks/usePetProgress'
import { useStatDecay } from './hooks/useStatDecay'
import type { ConversationMessage } from './types/Conversation'
import type { Pet } from './types/Pet'
import type { StatsCardData } from './types/Share'
import { DEFAULT_PET } from './types/Pet'
import { createUserMessage, generatePetResponse } from './utils/conversationEngine'

function App() {
  const [pet, setPet] = useState<Pet>(DEFAULT_PET)
  const [conversationHistory, setConversationHistory] = useState<ConversationMessage[]>([])
  const [showGamePanel, setShowGamePanel] = useState(false)
<<<<<<< HEAD
  const [showSharePanel, setShowSharePanel] = useState(false)
  
  // ペット表示エリアへの参照（スクリーンショット用）
  const petDisplayRef = useRef<HTMLDivElement>(null)
=======
  const [showCustomizationPanel, setShowCustomizationPanel] = useState(false)
>>>>>>> 0e2734f5

  // データ永続化システム
  const { loadInitialData, saveData, setupAutoSave, clearAutoSave } = useDataPersistence({
    autoSaveInterval: 30000, // 30秒間隔で自動保存
    enableAutoSave: true
  })

  // 初期データロード
  useEffect(() => {
    const { pet: savedPet, conversationHistory: savedHistory } = loadInitialData()
    if (savedPet) {
      setPet(savedPet)
    }
    setConversationHistory(savedHistory)
  }, [loadInitialData])

  // レベルアップシステム（レベル計算のみ使用）
  const { getProgressInfo, getRequiredExperience } = usePetProgress(pet)

  // レベルアップロジック
  const calculateLevelUp = (currentExperience: number, currentLevel: number) => {
    let newExperience = currentExperience
    let newLevel = currentLevel
    const levelUpBonus = { happiness: 0, energy: 0 }
    
    // レベルアップ判定
    while (newLevel < 10 && newExperience >= getRequiredExperience(newLevel)) {
      newExperience -= getRequiredExperience(newLevel)
      newLevel++
      // レベルアップボーナス累積
      levelUpBonus.happiness += 5
      levelUpBonus.energy += 3
    }
    
    return { newExperience, newLevel, levelUpBonus }
  }

  // 自動ステータス減衰システム
  useStatDecay(pet, setPet, {
    decayInterval: 30000, // 30秒間隔でチェック
    minimumTimeBetweenUpdates: 15000, // 15秒の最小間隔
    decayRates: {
      happiness: 0.5, // 30秒で0.5ポイント減少
      hunger: 1,      // 30秒で1ポイント増加
      energy: 0.8     // 30秒で0.8ポイント減少
    }
  })

  // 自動保存設定
  useEffect(() => {
    setupAutoSave(pet, conversationHistory)
    return () => clearAutoSave()
  }, [pet, conversationHistory, setupAutoSave, clearAutoSave])

  // 手動保存トリガー（アクション実行時）
  const triggerSave = () => {
    saveData(pet, conversationHistory)
  }

  // Action handlers
  const handleFeed = () => {
    setPet(prev => {
      // ステータス更新
      const baseStats = {
        ...prev.stats,
        hunger: Math.max(0, prev.stats.hunger - 30),
        happiness: Math.min(100, prev.stats.happiness + 10)
      }
      
      // 経験値とレベルアップ計算
      const currentExperience = prev.experience ?? 0
      const { newExperience, newLevel, levelUpBonus } = calculateLevelUp(currentExperience + 5, prev.stats.level)
      
      // 最終ステータス（レベルアップボーナス適用）
      const finalStats = {
        ...baseStats,
        level: newLevel,
        happiness: Math.min(100, baseStats.happiness + levelUpBonus.happiness),
        energy: Math.min(100, baseStats.energy + levelUpBonus.energy)
      }
      
      return {
        ...prev,
        stats: finalStats,
        experience: newExperience,
        expression: 'happy',
        lastUpdate: Date.now()
      }
    })
    triggerSave() // データ保存
  }

  const handlePlay = () => {
    setPet(prev => {
      // ステータス更新
      const baseStats = {
        ...prev.stats,
        happiness: Math.min(100, prev.stats.happiness + 20),
        energy: Math.max(0, prev.stats.energy - 15)
      }
      
      // 経験値とレベルアップ計算
      const currentExperience = prev.experience ?? 0
      const { newExperience, newLevel, levelUpBonus } = calculateLevelUp(currentExperience + 10, prev.stats.level)
      
      // 最終ステータス（レベルアップボーナス適用）
      const finalStats = {
        ...baseStats,
        level: newLevel,
        happiness: Math.min(100, baseStats.happiness + levelUpBonus.happiness),
        energy: Math.min(100, baseStats.energy + levelUpBonus.energy)
      }
      
      return {
        ...prev,
        stats: finalStats,
        experience: newExperience,
        expression: 'excited',
        lastUpdate: Date.now()
      }
    })
    triggerSave() // データ保存
  }

  const handleRest = () => {
    setPet(prev => {
      // ステータス更新
      const baseStats = {
        ...prev.stats,
        energy: Math.min(100, prev.stats.energy + 30),
        happiness: Math.min(100, prev.stats.happiness + 5)
      }
      
      // 経験値とレベルアップ計算
      const currentExperience = prev.experience ?? 0
      const { newExperience, newLevel, levelUpBonus } = calculateLevelUp(currentExperience + 3, prev.stats.level)
      
      // 最終ステータス（レベルアップボーナス適用）
      const finalStats = {
        ...baseStats,
        level: newLevel,
        happiness: Math.min(100, baseStats.happiness + levelUpBonus.happiness),
        energy: Math.min(100, baseStats.energy + levelUpBonus.energy)
      }
      
      return {
        ...prev,
        stats: finalStats,
        experience: newExperience,
        expression: 'neutral',
        lastUpdate: Date.now()
      }
    })
    triggerSave() // データ保存
  }

  // ゲーム報酬適用ハンドラー
  const handleGameReward = (reward: { experience: number; happiness: number; energy: number; coins: number }) => {
    setPet(prev => {
      // ステータス更新
      const baseStats = {
        ...prev.stats,
        happiness: Math.min(100, prev.stats.happiness + (reward.happiness || 0)),
        energy: Math.max(0, prev.stats.energy + (reward.energy || 0))
      }
      
      // 経験値とレベルアップ計算
      const currentExperience = prev.experience ?? 0
      const { newExperience, newLevel, levelUpBonus } = calculateLevelUp(currentExperience + (reward.experience || 0), prev.stats.level)
      
      // 最終ステータス（レベルアップボーナス適用）
      const finalStats = {
        ...baseStats,
        level: newLevel,
        happiness: Math.min(100, baseStats.happiness + levelUpBonus.happiness),
        energy: Math.min(100, baseStats.energy + levelUpBonus.energy)
      }
      
      return {
        ...prev,
        stats: finalStats,
        experience: newExperience,
        expression: 'excited', // ゲーム後は興奮状態
        lastUpdate: Date.now()
      }
    })
    triggerSave() // データ保存
  }

  // 会話メッセージ送信ハンドラー
  const handleSendMessage = (message: string) => {
    // ユーザーメッセージを追加
    const userMessage = createUserMessage(message)
    
    // ペットの応答を生成
    const petResponse = generatePetResponse(pet, message, 'general')
    
    // 会話履歴を更新
    setConversationHistory(prev => [...prev, userMessage, petResponse])
    triggerSave() // データ保存
  }

  // シェアパネル用の統計データ生成
  const generateStatsData = (): StatsCardData => {
    // 仮のbirthDateを設定（実際はペットに追加するべき）
    const birthDate = new Date(Date.now() - (pet.stats.level * 24 * 60 * 60 * 1000)); // レベル数分の日前
    
    return {
      petName: pet.name,
      level: pet.stats.level,
      evolutionStage: pet.stats.level < 3 ? 'baby' : pet.stats.level < 6 ? 'child' : 'adult',
      totalPlayTime: Math.floor((Date.now() - birthDate.getTime()) / 1000 / 60), // 分単位
      gameWinRate: 0.75, // 仮の値（実際のゲーム統計が実装されたら更新）
      achievementCount: pet.stats.level * 2, // レベルに基づく仮の実績数
      birthDate: birthDate
    };
  };

  // Auto-update pet expression based on stats
  useEffect(() => {
    const { happiness, energy } = pet.stats
    let newExpression: Pet['expression'] = 'neutral'

    if (happiness >= 80) newExpression = 'happy'
    else if (happiness >= 60) newExpression = 'neutral'
    else if (happiness < 30) newExpression = 'sad'
    
    if (energy < 20) newExpression = 'tired'
    if (happiness >= 90 && energy >= 70) newExpression = 'excited'

    if (newExpression !== pet.expression) {
      setPet(prev => ({ ...prev, expression: newExpression }))
    }
  }, [pet.stats, pet.expression])

  return (
    <div className="app">
      <header className="app-header">
        <h1>🐾 AI Pet Buddy</h1>
        <p>Take care of your virtual pet!</p>
        {/* レベル進行状況表示 */}
        <div className="progress-info">
          <p>レベル {getProgressInfo().currentLevel} | 経験値: {Math.round(getProgressInfo().currentExperience * 10) / 10}</p>
          <p>次のレベルまで: {Math.round(getProgressInfo().experienceToNextLevel * 10) / 10}経験値</p>
        </div>
      </header>
      
      <main className="app-main">
        {showGamePanel ? (
          <div className="game-panel-container">
            <MiniGamePanel 
              onRewardEarned={handleGameReward}
              onClose={() => setShowGamePanel(false)}
            />
          </div>
        ) : (
          <>
            <div ref={petDisplayRef} className="pet-display-area">
              <PetDisplay pet={pet} />
              <StatsPanel stats={pet.stats} />
            </div>
            <ActionButtons 
              onFeed={handleFeed}
              onPlay={handlePlay}
              onRest={handleRest}
              onGames={() => setShowGamePanel(true)}
<<<<<<< HEAD
              onShare={() => setShowSharePanel(true)}
=======
              onCustomize={() => setShowCustomizationPanel(true)}
>>>>>>> 0e2734f5
            />
            <ConversationPanel 
              pet={pet}
              conversationHistory={conversationHistory}
              onSendMessage={handleSendMessage}
            />
          </>
        )}
        
        {/* Customization Panel - shown as overlay */}
        {showCustomizationPanel && (
          <CustomizationPanel 
            onClose={() => setShowCustomizationPanel(false)}
          />
        )}
      </main>
      
      {/* シェアパネル */}
      <SharePanel
        isOpen={showSharePanel}
        onClose={() => setShowSharePanel(false)}
        captureTargetRef={petDisplayRef}
        statsData={generateStatsData()}
      />
    </div>
  )
}

export default App<|MERGE_RESOLUTION|>--- conflicted
+++ resolved
@@ -20,14 +20,11 @@
   const [pet, setPet] = useState<Pet>(DEFAULT_PET)
   const [conversationHistory, setConversationHistory] = useState<ConversationMessage[]>([])
   const [showGamePanel, setShowGamePanel] = useState(false)
-<<<<<<< HEAD
   const [showSharePanel, setShowSharePanel] = useState(false)
-  
+  const [showCustomizationPanel, setShowCustomizationPanel] = useState(false)
+
   // ペット表示エリアへの参照（スクリーンショット用）
   const petDisplayRef = useRef<HTMLDivElement>(null)
-=======
-  const [showCustomizationPanel, setShowCustomizationPanel] = useState(false)
->>>>>>> 0e2734f5
 
   // データ永続化システム
   const { loadInitialData, saveData, setupAutoSave, clearAutoSave } = useDataPersistence({
@@ -294,11 +291,8 @@
               onPlay={handlePlay}
               onRest={handleRest}
               onGames={() => setShowGamePanel(true)}
-<<<<<<< HEAD
               onShare={() => setShowSharePanel(true)}
-=======
               onCustomize={() => setShowCustomizationPanel(true)}
->>>>>>> 0e2734f5
             />
             <ConversationPanel 
               pet={pet}
